// Copyright (c) ppy Pty Ltd <contact@ppy.sh>. Licensed under the MIT Licence.
// See the LICENCE file in the repository root for full licence text.

using Microsoft.AspNetCore.SignalR;
using Microsoft.Extensions.Caching.Distributed;
using Microsoft.Extensions.Logging;
using osu.Server.Spectator.Database;
using osu.Server.Spectator.Entities;
using osu.Server.Spectator.Hubs.Multiplayer;

namespace osu.Server.Spectator.Tests.Multiplayer
{
    public class TestMultiplayerHub : MultiplayerHub
    {
        public new MultiplayerHubContext HubContext => base.HubContext;

<<<<<<< HEAD
        public TestMultiplayerHub(
            ILoggerFactory loggerFactory,
            IDistributedCache cache,
            EntityStore<ServerMultiplayerRoom> rooms,
            EntityStore<MultiplayerClientState> users,
            IDatabaseFactory databaseFactory,
            IHubContext<MultiplayerHub> hubContext)
            : base(loggerFactory, cache, rooms, users, databaseFactory, hubContext)
=======
        public TestMultiplayerHub(IDistributedCache cache,
                                  EntityStore<ServerMultiplayerRoom> rooms,
                                  EntityStore<MultiplayerClientState> users,
                                  IDatabaseFactory databaseFactory,
                                  ChatFilters chatFilters,
                                  IHubContext<MultiplayerHub> hubContext)
            : base(cache, rooms, users, databaseFactory, chatFilters, hubContext)
>>>>>>> 89fd2a1b
        {
        }

        public bool CheckRoomExists(long roomId)
        {
            try
            {
                using (var usage = Rooms.GetForUse(roomId).Result)
                    return usage.Item != null;
            }
            catch
            {
                // probably not tracked.
                return false;
            }
        }
    }
}<|MERGE_RESOLUTION|>--- conflicted
+++ resolved
@@ -14,24 +14,15 @@
     {
         public new MultiplayerHubContext HubContext => base.HubContext;
 
-<<<<<<< HEAD
         public TestMultiplayerHub(
             ILoggerFactory loggerFactory,
             IDistributedCache cache,
             EntityStore<ServerMultiplayerRoom> rooms,
             EntityStore<MultiplayerClientState> users,
             IDatabaseFactory databaseFactory,
+            ChatFilters chatFilters,
             IHubContext<MultiplayerHub> hubContext)
-            : base(loggerFactory, cache, rooms, users, databaseFactory, hubContext)
-=======
-        public TestMultiplayerHub(IDistributedCache cache,
-                                  EntityStore<ServerMultiplayerRoom> rooms,
-                                  EntityStore<MultiplayerClientState> users,
-                                  IDatabaseFactory databaseFactory,
-                                  ChatFilters chatFilters,
-                                  IHubContext<MultiplayerHub> hubContext)
-            : base(cache, rooms, users, databaseFactory, chatFilters, hubContext)
->>>>>>> 89fd2a1b
+            : base(loggerFactory, cache, rooms, users, databaseFactory, chatFilters, hubContext)
         {
         }
 
