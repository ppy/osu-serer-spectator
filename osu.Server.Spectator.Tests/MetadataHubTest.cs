--- conflicted
+++ resolved
@@ -41,11 +41,7 @@
             loggerFactoryMock.Setup(factory => factory.CreateLogger(It.IsAny<string>()))
                              .Returns(new Mock<ILogger>().Object);
 
-<<<<<<< HEAD
-            hub = new MetadataHub(loggerFactoryMock.Object, cache, userStates, databaseFactory.Object);
-=======
-            hub = new MetadataHub(cache, userStates, databaseFactory.Object, new Mock<IDailyChallengeUpdater>().Object);
->>>>>>> 89fd2a1b
+            hub = new MetadataHub(loggerFactoryMock.Object, cache, userStates, databaseFactory.Object, new Mock<IDailyChallengeUpdater>().Object);
 
             var mockContext = new Mock<HubCallerContext>();
             mockContext.Setup(ctx => ctx.UserIdentifier).Returns(user_id.ToString());
