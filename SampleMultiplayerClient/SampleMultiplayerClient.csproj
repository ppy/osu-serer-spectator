--- conflicted
+++ resolved
@@ -11,11 +11,7 @@
         <PackageReference Include="Microsoft.AspNetCore.SignalR.Protocols.MessagePack" Version="6.0.3" />
         <PackageReference Include="Microsoft.AspNetCore.SignalR.Protocols.NewtonsoftJson" Version="6.0.3" />
         <PackageReference Include="Microsoft.Extensions.Logging.Console" Version="6.0.0" />
-<<<<<<< HEAD
-        <PackageReference Include="ppy.osu.Game" Version="2022.306.0" />
-=======
         <PackageReference Include="ppy.osu.Game" Version="2022.325.0" />
->>>>>>> cffccb0f
     </ItemGroup>
 
 </Project>