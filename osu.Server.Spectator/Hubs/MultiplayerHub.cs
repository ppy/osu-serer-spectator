// Copyright (c) ppy Pty Ltd <contact@ppy.sh>. Licensed under the MIT Licence.
// See the LICENCE file in the repository root for full licence text.

#nullable enable

using System;
using System.Collections.Generic;
using System.Linq;
using System.Threading.Tasks;
using Microsoft.Extensions.Caching.Distributed;
using Newtonsoft.Json;
using osu.Game.Online.API;
using osu.Game.Online.Multiplayer;
using osu.Game.Online.Rooms;
using osu.Game.Rulesets;
using osu.Server.Spectator.Database;
using osu.Server.Spectator.Database.Models;
using osu.Server.Spectator.Entities;

namespace osu.Server.Spectator.Hubs
{
    public class MultiplayerHub : StatefulUserHub<IMultiplayerClient, MultiplayerClientState>, IMultiplayerServer
    {
        protected static readonly EntityStore<MultiplayerRoom> ACTIVE_ROOMS = new EntityStore<MultiplayerRoom>();

        private readonly IDatabaseFactory databaseFactory;

        public MultiplayerHub(IDistributedCache cache, IDatabaseFactory databaseFactory)
            : base(cache)
        {
            this.databaseFactory = databaseFactory;
        }

        /// <summary>
        /// Temporary method to reset in-memory storage (used only for tests).
        /// </summary>
        public new static void Reset()
        {
            StatefulUserHub<IMultiplayerClient, MultiplayerClientState>.Reset();

            Console.WriteLine("Resetting ALL tracked rooms.");
            ACTIVE_ROOMS.Clear();
        }

        public async Task<MultiplayerRoom> JoinRoom(long roomId)
        {
            Log($"Joining room {roomId}");

            bool isRestricted;
            using (var db = databaseFactory.GetInstance())
                isRestricted = await db.IsUserRestrictedAsync(CurrentContextUserId);

            if (isRestricted)
                throw new InvalidStateException("Can't join a room when restricted.");

            using (var userUsage = await GetOrCreateLocalUserState())
            {
                if (userUsage.Item != null)
                {
                    // if the user already has a state, it means they are already in a room and can't join another without first leaving.
                    throw new InvalidStateException("Can't join a room when already in another room.");
                }

                // add the user to the room.
                var roomUser = new MultiplayerRoomUser(CurrentContextUserId);

                // track whether this join necessitated starting the process of fetching the room and adding it to the ACTIVE_ROOMS store.
                bool newRoomFetchStarted = false;

                MultiplayerRoom? room = null;

                using (var roomUsage = await ACTIVE_ROOMS.GetForUse(roomId, true))
                {
                    try
                    {
                        if (roomUsage.Item == null)
                        {
                            newRoomFetchStarted = true;

                            // the requested room is not yet tracked by this server.
                            room = await retrieveRoom(roomId);

                            // the above call will only succeed if this user is the host.
                            room.Host = roomUser;

                            // mark the room active - and wait for confirmation of this operation from the database - before adding the user to the room.
                            await markRoomActive(room);

                            roomUsage.Item = room;
                        }
                        else
                        {
                            room = roomUsage.Item;

                            // this is a sanity check to keep *rooms* in a good state.
                            // in theory the connection clean-up code should handle this correctly.
                            if (room.Users.Any(u => u.UserID == roomUser.UserID))
                                throw new InvalidOperationException($"User {roomUser.UserID} attempted to join room {room.RoomID} they are already present in.");
                        }

                        userUsage.Item = new MultiplayerClientState(Context.ConnectionId, CurrentContextUserId, roomId);
                        room.Users.Add(roomUser);

                        await updateDatabaseParticipants(room);

                        await Clients.Group(GetGroupId(roomId)).UserJoined(roomUser);
                        await Groups.AddToGroupAsync(Context.ConnectionId, GetGroupId(roomId));

                        Log($"Joined room {room.RoomID}");
                    }
                    catch
                    {
                        try
                        {
                            if (userUsage.Item != null)
                            {
                                // the user was joined to the room, so we can run the standard leaveRoom method.
                                // this will handle closing the room if this was the only user.
                                await leaveRoom(userUsage.Item, roomUsage);
                            }
                            else if (newRoomFetchStarted)
                            {
                                if (room != null)
                                {
                                    // the room was retrieved and associated to the usage, but something failed before the user (host) could join.
                                    // for now, let's mark the room as ended if this happens.
                                    await endDatabaseMatch(room);
                                }

                                roomUsage.Destroy();
                            }
                        }
                        finally
                        {
                            // no matter how we end up cleaning up the room, ensure the user's context is destroyed.
                            userUsage.Destroy();
                        }

                        throw;
                    }
                }

                return JsonConvert.DeserializeObject<MultiplayerRoom>(JsonConvert.SerializeObject(room));
            }
        }

        /// <summary>
        /// Attempt to retrieve and construct a room from the database backend, based on a room ID specification.
        /// This will check the database backing to ensure things are in a consistent state.
        /// It should only be called by the room's host, before any other user has joined (and will throw if not).
        /// </summary>
        /// <param name="roomId">The proposed room ID.</param>
        /// <exception cref="InvalidStateException">If anything is wrong with this request.</exception>
        private async Task<MultiplayerRoom> retrieveRoom(long roomId)
        {
            Log($"Retrieving room {roomId} from database");

            using (var db = databaseFactory.GetInstance())
            {
                var databaseRoom = await db.GetRoomAsync(roomId);

                if (databaseRoom == null)
                    throw new InvalidStateException("Specified match does not exist.");

                if (databaseRoom.ends_at != null && databaseRoom.ends_at < DateTimeOffset.Now)
                    throw new InvalidStateException("Match has already ended.");

                if (databaseRoom.user_id != CurrentContextUserId)
                    throw new InvalidStateException("Non-host is attempting to join match before host");

                var playlistItem = await db.GetCurrentPlaylistItemAsync(roomId);
                var beatmapChecksum = await db.GetBeatmapChecksumAsync(playlistItem.beatmap_id);

                if (beatmapChecksum == null)
                    throw new InvalidOperationException($"Expected non-null checksum on beatmap ID {playlistItem.beatmap_id}");

                return new MultiplayerRoom(roomId)
                {
                    Settings = new MultiplayerRoomSettings
                    {
                        BeatmapChecksum = beatmapChecksum,
                        BeatmapID = playlistItem.beatmap_id,
                        RulesetID = playlistItem.ruleset_id,
                        Name = databaseRoom.name,
                        RequiredMods = playlistItem.required_mods != null ? JsonConvert.DeserializeObject<IEnumerable<APIMod>>(playlistItem.required_mods) : Array.Empty<APIMod>(),
                        AllowedMods = playlistItem.allowed_mods != null ? JsonConvert.DeserializeObject<IEnumerable<APIMod>>(playlistItem.allowed_mods) : Array.Empty<APIMod>(),
                        PlaylistItemId = playlistItem.id
                    }
                };
            }
        }

        /// <summary>
        /// Marks a room active at the database, implying the host has joined and this server is now in control of the room's lifetime.
        /// </summary>
        private async Task markRoomActive(MultiplayerRoom room)
        {
            Log($"Host marking room active {room.RoomID}");

            using (var db = databaseFactory.GetInstance())
                await db.MarkRoomActiveAsync(room);
        }

        public async Task LeaveRoom()
        {
            Log("Requesting to leave room");

            using (var userUsage = await GetOrCreateLocalUserState())
            {
                if (userUsage.Item == null)
                    throw new NotJoinedRoomException();

                try
                {
                    await leaveRoom(userUsage.Item);
                }
                finally
                {
                    userUsage.Destroy();
                }
            }
        }

        public async Task TransferHost(int userId)
        {
            using (var userUsage = await GetOrCreateLocalUserState())
            using (var roomUsage = await getLocalUserRoom(userUsage.Item))
            {
                var room = roomUsage.Item;

                if (room == null)
                    throw new InvalidOperationException("Attempted to operate on a null room");

                ensureIsHost(room);

                var newHost = room.Users.Find(u => u.UserID == userId);

                if (newHost == null)
                    throw new Exception("Target user is not in the current room");

                await setNewHost(room, newHost);
            }
        }

        public async Task ChangeState(MultiplayerUserState newState)
        {
            using (var userUsage = await GetOrCreateLocalUserState())
            using (var roomUsage = await getLocalUserRoom(userUsage.Item))
            {
                var room = roomUsage.Item;

                if (room == null)
                    throw new InvalidOperationException("Attempted to operate on a null room");

                var user = room.Users.Find(u => u.UserID == CurrentContextUserId);

                if (user == null)
                    throw new InvalidStateException("Local user was not found in the expected room");

                if (user.State == newState)
                    return;

                ensureValidStateSwitch(room, user.State, newState);
                user.State = newState;

                // handle whether this user should be receiving gameplay messages or not.
                switch (newState)
                {
                    case MultiplayerUserState.FinishedPlay:
                    case MultiplayerUserState.Idle:
                        await Groups.RemoveFromGroupAsync(Context.ConnectionId, GetGroupId(room.RoomID, true));
                        break;

                    case MultiplayerUserState.Ready:
                        await Groups.AddToGroupAsync(Context.ConnectionId, GetGroupId(room.RoomID, true));
                        break;
                }

                await Clients.Group(GetGroupId(room.RoomID)).UserStateChanged(CurrentContextUserId, newState);

                await updateRoomStateIfRequired(room);
            }
        }

        public async Task ChangeBeatmapAvailability(BeatmapAvailability newBeatmapAvailability)
        {
            using (var userUsage = await GetOrCreateLocalUserState())
            using (var roomUsage = await getLocalUserRoom(userUsage.Item))
            {
                var room = roomUsage.Item;

                if (room == null)
                    throw new InvalidOperationException("Attempted to operate on a null room");

                var user = room.Users.Find(u => u.UserID == CurrentContextUserId);

                if (user == null)
                    throw new InvalidOperationException("Local user was not found in the expected room");

                if (user.BeatmapAvailability.Equals(newBeatmapAvailability))
                    return;

                user.BeatmapAvailability = newBeatmapAvailability;

                await Clients.Group(GetGroupId(room.RoomID)).UserBeatmapAvailabilityChanged(CurrentContextUserId, newBeatmapAvailability);
            }
        }

        public async Task ChangeUserMods(IEnumerable<APIMod> newMods)
        {
            using (var userUsage = await GetOrCreateLocalUserState())
            using (var roomUsage = await getLocalUserRoom(userUsage.Item))
            {
                var room = roomUsage.Item;

                if (room == null)
                    throw new InvalidOperationException("Attempted to operate on a null room");

                var user = room.Users.Find(u => u.UserID == CurrentContextUserId);

                if (user == null)
                    throw new InvalidOperationException("Local user was not found in the expected room");

                var oldModList = user.Mods.ToList();
                var newModList = newMods.ToList();

                if (oldModList.SequenceEqual(newModList))
                    return;

                user.Mods = newModList;

                await Clients.Group(GetGroupId(room.RoomID)).UserModsChanged(CurrentContextUserId, newModList);
            }
        }

        public async Task StartMatch()
        {
            using (var userUsage = await GetOrCreateLocalUserState())
            using (var roomUsage = await getLocalUserRoom(userUsage.Item))
            {
                var room = roomUsage.Item;

                if (room == null)
                    throw new InvalidOperationException("Attempted to operate on a null room");

                ensureIsHost(room);

                if (room.State != MultiplayerRoomState.Open)
                    throw new InvalidStateException("Can't start match when already in a running state.");

                var readyUsers = room.Users.Where(u => u.State == MultiplayerUserState.Ready).ToArray();

                if (readyUsers.Length == 0)
                    throw new InvalidStateException("Can't start match when no users are ready.");

                if (room.Host != null && room.Host.State != MultiplayerUserState.Ready)
                    throw new InvalidStateException("Can't start match when the host is not ready.");

                foreach (var u in readyUsers)
                    await changeAndBroadcastUserState(room, u, MultiplayerUserState.WaitingForLoad);

                await changeRoomState(room, MultiplayerRoomState.WaitingForLoad);

                await Clients.Group(GetGroupId(room.RoomID, true)).LoadRequested();
            }
        }

        public async Task ChangeSettings(MultiplayerRoomSettings settings)
        {
            using (var userUsage = await GetOrCreateLocalUserState())
            using (var roomUsage = await getLocalUserRoom(userUsage.Item))
            {
                var room = roomUsage.Item;

                if (room == null)
                    throw new InvalidOperationException("Attempted to operate on a null room");

                if (room.State != MultiplayerRoomState.Open)
                    throw new InvalidStateException("Attempted to change settings while game is active");

                ensureIsHost(room);

                // Server is authoritative over the playlist item ID.
                // Todo: This needs to change for tournament mode.
                settings.PlaylistItemId = room.Settings.PlaylistItemId;

                if (room.Settings.Equals(settings))
                    return;

                var previousSettings = room.Settings;

                try
                {
                    room.Settings = settings;
                    await updateDatabaseSettings(room);
                }
                catch
                {
                    // rollback settings if an error occurred when updating the database.
                    room.Settings = previousSettings;
                    throw;
                }

                // this should probably only happen for gameplay-related changes, but let's just keep things simple for now.
                foreach (var u in room.Users.Where(u => u.State == MultiplayerUserState.Ready).ToArray())
                    await changeAndBroadcastUserState(room, u, MultiplayerUserState.Idle);

                await Clients.Group(GetGroupId(room.RoomID)).SettingsChanged(settings);
            }
        }

        /// <summary>
        /// Get the group ID to be used for multiplayer messaging.
        /// </summary>
        /// <param name="roomId">The databased room ID.</param>
        /// <param name="gameplay">Whether the group ID should be for active gameplay, or room control messages.</param>
        public static string GetGroupId(long roomId, bool gameplay = false) => $"room:{roomId}:{gameplay}";

        private async Task selectNextPlaylistItem(MultiplayerRoom room)
        {
            long newPlaylistItemId;

            using (var db = databaseFactory.GetInstance())
            {
                // Expire the current playlist item.
                var currentItem = await db.GetCurrentPlaylistItemAsync(room.RoomID);
                await db.ExpirePlaylistItemAsync(currentItem.id);

                // Todo: Host-rotate matches will require different logic here.
                newPlaylistItemId = await db.AddPlaylistItemAsync(currentItem);
            }

            // Distribute the new playlist item ID to clients. All future playlist changes will affect this new one.
            room.Settings.PlaylistItemId = newPlaylistItemId;
            await Clients.Group(GetGroupId(room.RoomID)).SettingsChanged(room.Settings);
        }

        private async Task updateDatabaseSettings(MultiplayerRoom room)
        {
            if (room.Settings.RulesetID < 0 || room.Settings.RulesetID > ILegacyRuleset.MAX_LEGACY_RULESET_ID)
                throw new InvalidStateException("Attempted to select an unsupported ruleset.");

            using (var db = databaseFactory.GetInstance())
            {
                var item = new multiplayer_playlist_item(room);
                var dbItem = await db.GetPlaylistItemFromRoomAsync(room.RoomID, item.id);

                if (dbItem == null)
                    throw new InvalidStateException("Attempted to select a playlist item not contained by the room.");

<<<<<<< HEAD
                if (dbItem.expired)
                    throw new InvalidStateException("Attempted to select an expired playlist item.");

                string beatmapChecksum = await db.GetBeatmapChecksumAsync(item.beatmap_id);
=======
                string? beatmapChecksum = await db.GetBeatmapChecksumAsync(dbPlaylistItem.beatmap_id);
>>>>>>> effdda46

                if (beatmapChecksum == null)
                    throw new InvalidStateException("Attempted to select a beatmap which does not exist online.");

                if (room.Settings.BeatmapChecksum != beatmapChecksum)
                    throw new InvalidStateException("Attempted to select a beatmap which has been modified.");

                await db.UpdateRoomSettingsAsync(room);
            }
        }

        private async Task updateDatabaseHost(MultiplayerRoom room)
        {
            using (var db = databaseFactory.GetInstance())
                await db.UpdateRoomHostAsync(room);
        }

        private async Task endDatabaseMatch(MultiplayerRoom room)
        {
            using (var db = databaseFactory.GetInstance())
                await db.EndMatchAsync(room);
        }

        private async Task updateDatabaseParticipants(MultiplayerRoom room)
        {
            using (var db = databaseFactory.GetInstance())
                await db.UpdateRoomParticipantsAsync(room);
        }

        protected override async Task CleanUpState(MultiplayerClientState state)
        {
            await leaveRoom(state);
            await base.CleanUpState(state);
        }

        private async Task setNewHost(MultiplayerRoom room, MultiplayerRoomUser newHost)
        {
            room.Host = newHost;
            await Clients.Group(GetGroupId(room.RoomID)).HostChanged(newHost.UserID);

            await updateDatabaseHost(room);
        }

        /// <summary>
        /// Should be called when user states change, to check whether the new overall room state can trigger a room-level state change.
        /// </summary>
        private async Task updateRoomStateIfRequired(MultiplayerRoom room)
        {
            //check whether a room state change is required.
            switch (room.State)
            {
                case MultiplayerRoomState.WaitingForLoad:
                    if (room.Users.All(u => u.State != MultiplayerUserState.WaitingForLoad))
                    {
                        var loadedUsers = room.Users.Where(u => u.State == MultiplayerUserState.Loaded).ToArray();

                        if (loadedUsers.Length == 0)
                        {
                            // all users have bailed from the load sequence. cancel the game start.
                            await changeRoomState(room, MultiplayerRoomState.Open);
                            return;
                        }

                        foreach (var u in loadedUsers)
                            await changeAndBroadcastUserState(room, u, MultiplayerUserState.Playing);

                        await Clients.Group(GetGroupId(room.RoomID)).MatchStarted();

                        await changeRoomState(room, MultiplayerRoomState.Playing);
                    }

                    break;

                case MultiplayerRoomState.Playing:
                    if (room.Users.All(u => u.State != MultiplayerUserState.Playing))
                    {
                        foreach (var u in room.Users.Where(u => u.State == MultiplayerUserState.FinishedPlay))
                            await changeAndBroadcastUserState(room, u, MultiplayerUserState.Results);

                        await changeRoomState(room, MultiplayerRoomState.Open);
                        await Clients.Group(GetGroupId(room.RoomID)).ResultsReady();

                        await selectNextPlaylistItem(room);
                    }

                    break;
            }
        }

        private Task changeAndBroadcastUserState(MultiplayerRoom room, MultiplayerRoomUser user, MultiplayerUserState state)
        {
            user.State = state;
            return Clients.Group(GetGroupId(room.RoomID)).UserStateChanged(user.UserID, user.State);
        }

        /// <summary>
        /// Changes the provided room's state and notifies all users.
        /// </summary>
        private async Task changeRoomState(MultiplayerRoom room, MultiplayerRoomState newState)
        {
            room.State = newState;
            await Clients.Group(GetGroupId(room.RoomID)).RoomStateChanged(newState);
        }

        /// <summary>
        /// Given a room and a state transition, throw if there's an issue with the sequence of events.
        /// </summary>
        /// <param name="room">The room.</param>
        /// <param name="oldState">The old state.</param>
        /// <param name="newState">The new state.</param>
        private void ensureValidStateSwitch(MultiplayerRoom room, MultiplayerUserState oldState, MultiplayerUserState newState)
        {
            switch (newState)
            {
                case MultiplayerUserState.Idle:
                    // any state can return to idle.
                    break;

                case MultiplayerUserState.Ready:
                    if (oldState != MultiplayerUserState.Idle)
                        throw new InvalidStateChangeException(oldState, newState);

                    break;

                case MultiplayerUserState.WaitingForLoad:
                    // state is managed by the server.
                    throw new InvalidStateChangeException(oldState, newState);

                case MultiplayerUserState.Loaded:
                    if (oldState != MultiplayerUserState.WaitingForLoad)
                        throw new InvalidStateChangeException(oldState, newState);

                    break;

                case MultiplayerUserState.Playing:
                    // state is managed by the server.
                    throw new InvalidStateChangeException(oldState, newState);

                case MultiplayerUserState.FinishedPlay:
                    if (oldState != MultiplayerUserState.Playing)
                        throw new InvalidStateChangeException(oldState, newState);

                    break;

                case MultiplayerUserState.Results:
                    // state is managed by the server.
                    throw new InvalidStateChangeException(oldState, newState);

                default:
                    throw new ArgumentOutOfRangeException(nameof(newState), newState, null);
            }
        }

        /// <summary>
        /// Ensure the local user is the host of the room, and throw if they are not.
        /// </summary>
        private void ensureIsHost(MultiplayerRoom room)
        {
            if (room.Host?.UserID != CurrentContextUserId)
                throw new NotHostException();
        }

        /// <summary>
        /// Retrieve the <see cref="MultiplayerRoom"/> for the local context user.
        /// </summary>
        private async Task<ItemUsage<MultiplayerRoom>> getLocalUserRoom(MultiplayerClientState? state)
        {
            if (state == null)
                throw new NotJoinedRoomException();

            long roomId = state.CurrentRoomID;

            return await ACTIVE_ROOMS.GetForUse(roomId);
        }

        private async Task leaveRoom(MultiplayerClientState state)
        {
            using (var roomUsage = await getLocalUserRoom(state))
                await leaveRoom(state, roomUsage);
        }

        private async Task leaveRoom(MultiplayerClientState state, ItemUsage<MultiplayerRoom> roomUsage)
        {
            var room = roomUsage.Item;

            if (room == null)
                throw new InvalidOperationException("Attempted to operate on a null room");

            Log($"Leaving room {room.RoomID}");

            await Groups.RemoveFromGroupAsync(state.ConnectionId, GetGroupId(room.RoomID, true));
            await Groups.RemoveFromGroupAsync(state.ConnectionId, GetGroupId(room.RoomID));

            var user = room.Users.Find(u => u.UserID == state.UserId);

            if (user == null)
                throw new InvalidStateException("User was not in the expected room.");

            // handle closing the room if the only participant is the user which is leaving.
            if (room.Users.Count == 1)
            {
                await endDatabaseMatch(room);

                // only destroy the usage after the database operation succeeds.
                Log($"Stopping tracking of room {room.RoomID} (all users left).");
                roomUsage.Destroy();
                return;
            }

            room.Users.Remove(user);
            await updateDatabaseParticipants(room);

            var clients = Clients.Group(GetGroupId(room.RoomID));

            // if this user was the host, we need to arbitrarily transfer host so the room can continue to exist.
            if (room.Host?.Equals(user) == true)
            {
                // there *has* to still be at least one user in the room (see user check above).
                var newHost = room.Users.First();

                await setNewHost(room, newHost);
            }

            await clients.UserLeft(user);
        }
    }
}<|MERGE_RESOLUTION|>--- conflicted
+++ resolved
@@ -448,14 +448,10 @@
                 if (dbItem == null)
                     throw new InvalidStateException("Attempted to select a playlist item not contained by the room.");
 
-<<<<<<< HEAD
                 if (dbItem.expired)
                     throw new InvalidStateException("Attempted to select an expired playlist item.");
 
-                string beatmapChecksum = await db.GetBeatmapChecksumAsync(item.beatmap_id);
-=======
-                string? beatmapChecksum = await db.GetBeatmapChecksumAsync(dbPlaylistItem.beatmap_id);
->>>>>>> effdda46
+                string? beatmapChecksum = await db.GetBeatmapChecksumAsync(item.beatmap_id);
 
                 if (beatmapChecksum == null)
                     throw new InvalidStateException("Attempted to select a beatmap which does not exist online.");
