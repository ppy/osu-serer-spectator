--- conflicted
+++ resolved
@@ -93,7 +93,6 @@
                         await Clients.Group(GetGroupId(roomId)).UserJoined(roomUser);
                         await Groups.AddToGroupAsync(Context.ConnectionId, GetGroupId(roomId));
 
-<<<<<<< HEAD
                         Log($"Joining room {room.RoomID}");
                     }
                     catch
@@ -128,9 +127,6 @@
 
                         throw;
                     }
-=======
-                    userUsage.Item = new MultiplayerClientState(Context.ConnectionId, CurrentContextUserId, roomId);
->>>>>>> 7df6823b
                 }
 
                 return room;
